--- conflicted
+++ resolved
@@ -1045,13 +1045,10 @@
 		if ok {
 			ops.trace("%3d: %s\t", ops.sourceLine, opstring)
 			ops.RecordSourceLine()
-<<<<<<< HEAD
 			if spec.Modes == runModeApplication {
 				ops.HasStatefulOps = true
 			}
-=======
 			ops.checkArgs(spec)
->>>>>>> aff07be7
 			spec.asm(ops, &spec, fields[1:])
 			ops.trace("\n")
 			continue
