--- conflicted
+++ resolved
@@ -4248,16 +4248,12 @@
 		if len(sv.Bytes) != 32 {
 			return fmt.Errorf("%s must be 32 bytes", fs.field)
 		}
-<<<<<<< HEAD
+		copy(txn.SelectionPK[:], sv.Bytes)
 	case StateProofPK:
 		if len(sv.Bytes) != 64 {
-			err = fmt.Errorf("%s must be 64 bytes", fs.field)
-		} else {
-			copy(txn.StateProofPK[:], sv.Bytes)
-		}
-=======
-		copy(txn.SelectionPK[:], sv.Bytes)
->>>>>>> 9cc24981
+			return fmt.Errorf("%s must be 64 bytes", fs.field)
+		}
+		copy(txn.StateProofPK[:], sv.Bytes)
 	case VoteFirst:
 		var round uint64
 		round, err = sv.uint()
