--- conflicted
+++ resolved
@@ -1,9 +1,5 @@
 {
-<<<<<<< HEAD
-    "Version": 8,
-=======
     "Version": 9,
->>>>>>> df4be4df
     "AnnounceParticipationKey": true,
     "Archival": false,
     "BaseLoggerDebugLevel": 4,
@@ -20,8 +16,6 @@
     "ConnectionsRateLimitingCount": 60,
     "ConnectionsRateLimitingWindowSeconds": 1,
     "DNSBootstrapID": "<network>.algorand.network",
-<<<<<<< HEAD
-=======
     "DNSSecurityFlags": 1,
     "DeadlockDetection": 0,
     "DisableOutgoingConnectionThrottling": false,
@@ -30,7 +24,6 @@
     "EnableAssembleStats": false,
     "EnableBlockService": false,
     "EnableDeveloperAPI": false,
->>>>>>> df4be4df
     "EnableGossipBlockService": true,
     "EnableIncomingMessageFilter": false,
     "EnableLedgerService": false,
